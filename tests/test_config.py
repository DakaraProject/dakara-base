import os
from unittest import TestCase
from unittest.mock import patch

try:
    from importlib.resources import path

except ImportError:
    from importlib_resources import path

from path import Path
from yaml.parser import ParserError

from dakara_base.config import (
<<<<<<< HEAD
    EnvVarConfig,
    load_config,
=======
>>>>>>> d1ce91ce
    ConfigInvalidError,
    ConfigNotFoundError,
    ConfigParseError,
    create_config_file,
    create_logger,
    get_config_directory,
    get_config_file,
    load_config,
    set_loglevel,
)


class EnvVarConfigTestCase(TestCase):
    """Test the `EnvVarConfig` class
    """

    def test_return_env_var(self):
        """Test return var env when present
        """

        config = EnvVarConfig("dakara")

        # Add value
        config["server"] = "url"

        # Value can be accessed like a regular dict
        self.assertEqual(config.get("server"), "url")
        self.assertEqual(config["server"], "url")

        # Add a environment variable with the same name
        with patch.dict(os.environ, {"DAKARA_SERVER": "url_from_env"}, clear=True):
            # return value from environment variable
            self.assertEqual(config.get("server"), "url_from_env")
            self.assertEqual(config["server"], "url_from_env")

    def test_create_from_dict(self):
        """Test the creation from existing dict
        """

        # Create nested dict
        config_raw = {
            "server": {"url": "http://a.b", "token": "gdfgdg"},
            "player": {"config1": "conf", "value": "testvalue"},
        }

        config = EnvVarConfig("DAKARA", config_raw)

        # Check child dicts were also converted
        self.assertIsInstance(config["server"], EnvVarConfig)
        self.assertIsInstance(config["player"], EnvVarConfig)

        # Add a environment variable corresponding to the url param
        with patch.dict(os.environ, {"DAKARA_SERVER_URL": "url_from_env"}, clear=True):
            # return value from environment variable
            self.assertEqual(config.get("server").get("url"), "url_from_env")
            self.assertEqual(config["server"]["url"], "url_from_env")

    def test_cast(self):
        """Test to cast values when getting them
        """
        config = EnvVarConfig("DAKARA")

        with patch.dict(
            os.environ,
            {
                "DAKARA_BOOL": "yes",
                "DAKARA_INT": "42",
                "DAKARA_FLOAT": "3.1416",
                "DAKARA_STR": "abcd",
            },
            clear=True,
        ):
            self.assertTrue(config.get("bool", False))
            self.assertEqual(config.get("int", 1), 42)
            self.assertAlmostEqual(config.get("float", 1.1), 3.1416)
            self.assertEqual(config.get("str"), "abcd")


class LoadConfigTestCase(TestCase):
    """Test the `load_config` function."""

    def test_success(self):
        """Test to load a config file."""
        # call the method
        with self.assertLogs("dakara_base.config", "DEBUG") as logger:
            with path("tests.resources", "config.yaml") as file:
                config = load_config(Path(file), False)

        # assert the result
        self.assertEqual(config["key"]["subkey"], "value")

        # assert the effect on logs
        self.assertListEqual(
            logger.output,
            ["INFO:dakara_base.config:Loading config file '{}'".format(Path(file))],
        )

    def test_success_debug(self):
        """Test to load the config file with debug mode enabled."""
        # call the method
        with self.assertLogs("dakara_base.config", "DEBUG"):
            with path("tests.resources", "config.yaml") as file:
                config = load_config(Path(file), True)

        # assert the result
        self.assertEqual(config["loglevel"], "DEBUG")

    def test_fail_not_found(self):
        """Test to load a not found config file."""
        # call the method
        with self.assertLogs("dakara_base.config", "DEBUG"):
            with self.assertRaisesRegex(ConfigNotFoundError, "No config file found"):
                load_config(Path("nowhere"), False)

    @patch("dakara_base.config.yaml.load", autospec=True)
    def test_load_config_fail_parser_error(self, mocked_load):
        """Test to load an invalid config file."""
        # mock the call to yaml
        mocked_load.side_effect = ParserError("parser error")

        # call the method
        with self.assertLogs("dakara_base.config", "DEBUG"):
            with path("tests.resources", "config.yaml") as file:
                with self.assertRaisesRegex(
                    ConfigParseError, "Unable to parse config file"
                ):
                    load_config(Path(file), False)

    def test_load_config_fail_missing_keys(self):
        """Test to load a config file without required keys."""
        # call the method
        with self.assertLogs("dakara_base.config", "DEBUG"):
            with path("tests.resources", "config.yaml") as file:
                with self.assertRaisesRegex(
                    ConfigInvalidError, "Invalid config file, missing 'not-present'"
                ):
                    load_config(Path(file), False, ["not-present"])

    def test_config_env(self):
        """Test to load config and get value from environment
        """
        with self.assertLogs("dakara_base.config", "DEBUG"):
            with path("tests.resources", "config.yaml") as file:
                config = load_config(Path(file), False)

        self.assertNotEqual(config.get("key").get("subkey"), "myvalue")
        with patch.dict(os.environ, {"DAKARA_KEY_SUBKEY": "myvalue"}, clear=True):
            self.assertEqual(config.get("key").get("subkey"), "myvalue")


@patch("dakara_base.config.LOG_FORMAT", "my format")
@patch("dakara_base.config.LOG_LEVEL", "my level")
class CreateLoggerTestCase(TestCase):
    """Test the `create_logger` function."""

    @patch("dakara_base.progress_bar.progressbar.streams.wrap_stderr")
    @patch("dakara_base.config.coloredlogs.install", autospec=True)
    def test_normal(self, mocked_install, mocked_wrap_stderr):
        """Test to call the method normally."""
        # call the method
        create_logger()

        # assert the call
        mocked_install.assert_called_with(fmt="my format", level="my level")
        mocked_wrap_stderr.assert_not_called()

    @patch("dakara_base.progress_bar.progressbar.streams.wrap_stderr")
    @patch("dakara_base.config.coloredlogs.install", autospec=True)
    def test_wrap(self, mocked_install, mocked_wrap_stderr):
        """Test to call the method and request to wrap stderr."""
        # call the method
        create_logger(wrap=True)

        # assert the call
        mocked_install.assert_called_with(fmt="my format", level="my level")
        mocked_wrap_stderr.assert_called_with()

    @patch("dakara_base.progress_bar.progressbar.streams.wrap_stderr")
    @patch("dakara_base.config.coloredlogs.install", autospec=True)
    def test_custom(self, mocked_install, mocked_wrap_stderr):
        """Test to call the method with custom format and level."""
        # call the method
        create_logger(
            custom_log_format="my custom format", custom_log_level="my custom level"
        )

        # assert the call
        mocked_install.assert_called_with(
            fmt="my custom format", level="my custom level"
        )
        mocked_wrap_stderr.assert_not_called()


class SetLoglevelTestCase(TestCase):
    """Test the `set_loglevel` function."""

    @patch("dakara_base.config.coloredlogs.set_level", autospec=True)
    def test_configure_logger(self, mocked_set_level):
        """Test to configure the logger."""
        # call the method
        set_loglevel({"loglevel": "DEBUG"})

        # assert the result
        mocked_set_level.assert_called_with("DEBUG")

    @patch("dakara_base.config.coloredlogs.set_level", autospec=True)
    def test_configure_logger_no_level(self, mocked_set_level):
        """Test to configure the logger with no log level."""
        # call the method
        set_loglevel({})

        # assert the result
        mocked_set_level.assert_called_with("INFO")


class GetConfigDirectoryTestCase(TestCase):
    """Test the config directory getter."""

    @patch("sys.platform", "linux")
    def test_linux(self):
        """Test to get config directory for Linux."""
        directory = get_config_directory()

        self.assertEqual(directory, Path("~") / ".config" / "dakara")

    @patch("sys.platform", "win32")
    def test_windows(self):
        """Test to get config directory for Windows."""
        directory = get_config_directory()

        self.assertEqual(directory, Path("$APPDATA") / "Dakara")

    @patch("sys.platform", "unknown")
    def test_unknown(self):
        """Test to get config directory for unknown OS."""
        with self.assertRaisesRegex(
            NotImplementedError,
            r"This operating system \(unknown\) is not currently supported",
        ):
            get_config_directory()


@patch.object(Path, "copyfile")
@patch.object(Path, "exists")
@patch.object(Path, "mkdir_p")
@patch(
    "dakara_base.config.get_config_file",
    return_value=Path("path") / "to" / "directory" / "config.yaml",
)
@patch(
    "dakara_base.config.path",
)
class CreateConfigFileTestCase(TestCase):
    """Test the config file creator."""

    def test_create_empty(
        self,
        mocked_path,
        mocked_get_config_file,
        mocked_mkdir_p,
        mocked_exists,
        mocked_copyfile,
    ):
        """Test create the config file in an empty directory."""
        # setup mocks
        mocked_exists.return_value = False

        # call the function
        with self.assertLogs("dakara_base.config") as logger:
            create_config_file("module.resources", "config.yaml")

        # assert the call
        mocked_path.assert_called_with("module.resources", "config.yaml")
        mocked_get_config_file.assert_called_with("config.yaml")
        mocked_mkdir_p.assert_called_with()
        mocked_exists.assert_called_with()
        mocked_copyfile.assert_called_with(
            Path("path") / "to" / "directory" / "config.yaml"
        )

        # assert the logs
        self.assertListEqual(
            logger.output,
            [
                "INFO:dakara_base.config:Config created in '{}'".format(
                    Path("path") / "to" / "directory" / "config.yaml"
                )
            ],
        )

    @patch("dakara_base.config.input")
    def test_create_existing_no(
        self,
        mocked_input,
        mocked_path,
        mocked_get_config_file,
        mocked_mkdir_p,
        mocked_exists,
        mocked_copyfile,
    ):
        """Test create the config file in a non empty directory."""
        # setup mocks
        mocked_exists.return_value = True
        mocked_input.return_value = "no"

        # call the function
        create_config_file("module.resources", "config.yaml")

        # assert the call
        mocked_copyfile.assert_not_called()
        mocked_input.assert_called_with(
            "{} already exists, overwrite? [y/N] ".format(
                Path("path") / "to" / "directory" / "config.yaml"
            )
        )

    @patch("dakara_base.config.input")
    def test_create_existing_invalid_input(
        self,
        mocked_input,
        mocked_path,
        mocked_get_config_file,
        mocked_mkdir_p,
        mocked_exists,
        mocked_copyfile,
    ):
        """Test create the config file in a non empty directory with invalid input."""
        # setup mocks
        mocked_exists.return_value = True
        mocked_input.return_value = ""

        # call the function
        create_config_file("module.resources", "config.yaml")

        # assert the call
        mocked_copyfile.assert_not_called()

    @patch("dakara_base.config.input")
    def test_create_existing_force(
        self,
        mocked_input,
        mocked_path,
        mocked_get_config_file,
        mocked_mkdir_p,
        mocked_exists,
        mocked_copyfile,
    ):
        """Test create the config file in a non empty directory with force overwrite."""
        # call the function
        create_config_file("module.resources", "config.yaml", force=True)

        # assert the call
        mocked_exists.assert_not_called()
        mocked_input.assert_not_called()
        mocked_copyfile.assert_called_with(
            Path("path") / "to" / "directory" / "config.yaml"
        )


@patch(
    "dakara_base.config.get_config_directory",
    return_value=Path("path") / "to" / "directory",
)
class GetConfigFileTestCase(TestCase):
    """Test the config file getter."""

    def test_get(self, mocked_get_config_directory):
        """Test to get config file."""
        result = get_config_file("config.yaml")
        self.assertEqual(result, Path("path") / "to" / "directory" / "config.yaml")<|MERGE_RESOLUTION|>--- conflicted
+++ resolved
@@ -12,14 +12,10 @@
 from yaml.parser import ParserError
 
 from dakara_base.config import (
-<<<<<<< HEAD
-    EnvVarConfig,
-    load_config,
-=======
->>>>>>> d1ce91ce
     ConfigInvalidError,
     ConfigNotFoundError,
     ConfigParseError,
+    EnvVarConfig,
     create_config_file,
     create_logger,
     get_config_directory,
@@ -30,12 +26,10 @@
 
 
 class EnvVarConfigTestCase(TestCase):
-    """Test the `EnvVarConfig` class
-    """
+    """Test the `EnvVarConfig` class."""
 
     def test_return_env_var(self):
-        """Test return var env when present
-        """
+        """Test return var env when present."""
 
         config = EnvVarConfig("dakara")
 
@@ -53,8 +47,7 @@
             self.assertEqual(config["server"], "url_from_env")
 
     def test_create_from_dict(self):
-        """Test the creation from existing dict
-        """
+        """Test the creation from existing dict."""
 
         # Create nested dict
         config_raw = {
@@ -75,8 +68,7 @@
             self.assertEqual(config["server"]["url"], "url_from_env")
 
     def test_cast(self):
-        """Test to cast values when getting them
-        """
+        """Test to cast values when getting them."""
         config = EnvVarConfig("DAKARA")
 
         with patch.dict(
@@ -156,8 +148,7 @@
                     load_config(Path(file), False, ["not-present"])
 
     def test_config_env(self):
-        """Test to load config and get value from environment
-        """
+        """Test to load config and get value from environment."""
         with self.assertLogs("dakara_base.config", "DEBUG"):
             with path("tests.resources", "config.yaml") as file:
                 config = load_config(Path(file), False)
