import os
from unittest import TestCase
from unittest.mock import patch, PropertyMock

try:
    from importlib.resources import path

except ImportError:
    from importlib_resources import path

from environs import Env
from path import Path
from yaml.parser import ParserError

from dakara_base.config import (
    AutoEnv,
    Config,
    ConfigInvalidError,
    ConfigNotFoundError,
    ConfigParseError,
    create_config_file,
    create_logger,
    set_loglevel,
)


class AutoEnvTestCase(TestCase):
    """Test the `AutoEnv` class."""

    def test_auto(self):
        """Test to parse some valid types."""
        env = AutoEnv()

        with patch.object(Env, "int") as mocked_int:
            env.auto(int, "aaa")
            mocked_int.assert_called_with("aaa")

        with patch.object(Env, "bool") as mocked_bool:
            env.auto(bool, "aaa")
            mocked_bool.assert_called_with("aaa")

        with patch.object(Env, "float") as mocked_float:
            env.auto(float, "aaa")
            mocked_float.assert_called_with("aaa")

        with patch.object(Env, "list") as mocked_list:
            env.auto(list, "aaa")
            mocked_list.assert_called_with("aaa")

    def test_auto_invalid(self):
        """Test to parse an invalid types."""
        env = AutoEnv()

        with self.assertRaises(AttributeError):
            env.auto(type(None), "aaa")

    def test_get(self):
        """Test to get a value."""
        env = AutoEnv()

        with patch.dict(os.environ, {"PREFIX_AAA": "my_val"}, clear=True):
            with env.prefixed("PREFIX_"):
                self.assertEqual(env.auto(str, "AAA"), "my_val")


class ConfigTestCase(TestCase):
    """Test the `Config` class."""

    def test_return_env_var(self):
        """Test return var env when present."""

        config = Config("dakara")

        # Add value
        config["server"] = "url"

        # Value can be accessed like a regular dict
        self.assertEqual(config.get("server"), "url")
        self.assertEqual(config["server"], "url")

        # Add a environment variable with the same name
        with patch.dict(os.environ, {"DAKARA_SERVER": "url_from_env"}, clear=True):
            # return value from environment variable
            self.assertEqual(config.get("server"), "url_from_env")
            self.assertEqual(config["server"], "url_from_env")

    def test_create_from_dict(self):
        """Test the creation from existing dict."""

        # Create nested dict
        config_raw = {
            "server": {"url": "http://a.b", "token": "gdfgdg"},
            "player": {"config1": "conf", "value": "testvalue"},
        }

        config = Config("DAKARA", config_raw)

        # Check child dicts were also converted
        self.assertIsInstance(config["server"], Config)
        self.assertIsInstance(config["player"], Config)

        # Add a environment variable corresponding to the url param
        with patch.dict(os.environ, {"DAKARA_SERVER_URL": "url_from_env"}, clear=True):
            # return value from environment variable
            self.assertEqual(config.get("server").get("url"), "url_from_env")
            self.assertEqual(config["server"]["url"], "url_from_env")

    def test_cast(self):
        """Test to cast values when getting them."""
        config = Config("DAKARA")

        with patch.dict(
            os.environ,
            {
                "DAKARA_BOOL": "yes",
                "DAKARA_INT": "42",
                "DAKARA_FLOAT": "3.1416",
                "DAKARA_STR": "abcd",
                "DAKARA_LIST": "item1,item2",
            },
            clear=True,
        ):
            self.assertTrue(config.get("bool", False))
            self.assertEqual(config.get("int", 1), 42)
            self.assertAlmostEqual(config.get("float", 1.1), 3.1416)
            self.assertEqual(config.get("str"), "abcd")
            self.assertListEqual(config.get("list", []), ["item1", "item2"])

    def test_set_iterable_reset(self):
        """Test setting an iterable erases previous stored data."""
        config = Config("DAKARA", {"val": True, "spy": True})
        config.set_iterable({"val": False})
        self.assertFalse(config["val"])
        self.assertNotIn("spy", config)

    def test_set_debug(self):
        """Test to set debug mode."""
        config = Config("DAKARA", {"loglevel": "INFO"})
        self.assertNotEqual(config["loglevel"], "DEBUG")
        config.set_debug()
        self.assertEqual(config["loglevel"], "DEBUG")

    @patch.object(Config, "check_mandatory_key")
    def test_check_madatory_keys(self, mocked_check_mandatory_key):
        """Test to check a list of keys."""
        config = Config("DAKARA")
        config.check_mandatory_keys(["key"])

        mocked_check_mandatory_key.assert_called_once_with("key")

    def test_check_madatory_key_missing(self):
        """Test to check config without a required key."""
        config = Config("DAKARA")

        with self.assertRaisesRegex(
            ConfigInvalidError, "Invalid config file, missing 'not-present'"
        ):
            config.check_mandatory_key("not-present")

    def test_load_file_success(self):
        """Test to load a config file."""
        config = Config("DAKARA")

        # call the method
        with self.assertLogs("dakara_base.config", "DEBUG") as logger:
            with path("tests.resources", "config.yaml") as file:
                config.load_file(Path(file))

        # assert the result
        self.assertEqual(config["key"]["subkey"], "value")

        # assert the effect on logs
        self.assertListEqual(
            logger.output,
            ["INFO:dakara_base.config:Loading config file '{}'".format(Path(file))],
        )

    def test_load_file_fail_not_found(self):
        """Test to load a not found config file."""
        config = Config("DAKARA")

        # call the method
        with self.assertLogs("dakara_base.config", "DEBUG"):
            with self.assertRaisesRegex(ConfigNotFoundError, "No config file found"):
                config.load_file(Path("nowhere"))

    @patch("dakara_base.config.yaml.safe_load", autospec=True)
    def test_load_file_fail_parser_error(self, mocked_safe_load):
        """Test to load an invalid config file."""
        # mock the call to yaml
        mocked_safe_load.side_effect = ParserError("parser error")

        config = Config("DAKARA")

        # call the method
        with self.assertLogs("dakara_base.config", "DEBUG"):
            with path("tests.resources", "config.yaml") as file:
                with self.assertRaisesRegex(
                    ConfigParseError, "Unable to parse config file"
                ):
                    config.load_file(Path(file))

    def test_config_env(self):
        """Test to load config and get value from environment."""
        config = Config("DAKARA")

        with self.assertLogs("dakara_base.config", "DEBUG"):
            with path("tests.resources", "config.yaml") as file:
                config.load_file(Path(file))

        self.assertNotEqual(config.get("key").get("subkey"), "myvalue")

        with patch.dict(os.environ, {"DAKARA_KEY_SUBKEY": "myvalue"}, clear=True):
            self.assertEqual(config.get("key").get("subkey"), "myvalue")


@patch("dakara_base.config.LOG_FORMAT", "my format")
@patch("dakara_base.config.LOG_LEVEL", "my level")
class CreateLoggerTestCase(TestCase):
    """Test the `create_logger` function."""

    @patch("dakara_base.progress_bar.progressbar.streams.wrap_stderr")
    @patch("dakara_base.config.coloredlogs.install", autospec=True)
    def test_normal(self, mocked_install, mocked_wrap_stderr):
        """Test to call the method normally."""
        # call the method
        create_logger()

        # assert the call
        mocked_install.assert_called_with(fmt="my format", level="my level")
        mocked_wrap_stderr.assert_not_called()

    @patch("dakara_base.progress_bar.progressbar.streams.wrap_stderr")
    @patch("dakara_base.config.coloredlogs.install", autospec=True)
    def test_wrap(self, mocked_install, mocked_wrap_stderr):
        """Test to call the method and request to wrap stderr."""
        # call the method
        create_logger(wrap=True)

        # assert the call
        mocked_install.assert_called_with(fmt="my format", level="my level")
        mocked_wrap_stderr.assert_called_with()

    @patch("dakara_base.progress_bar.progressbar.streams.wrap_stderr")
    @patch("dakara_base.config.coloredlogs.install", autospec=True)
    def test_custom(self, mocked_install, mocked_wrap_stderr):
        """Test to call the method with custom format and level."""
        # call the method
        create_logger(
            custom_log_format="my custom format", custom_log_level="my custom level"
        )

        # assert the call
        mocked_install.assert_called_with(
            fmt="my custom format", level="my custom level"
        )
        mocked_wrap_stderr.assert_not_called()


class SetLoglevelTestCase(TestCase):
    """Test the `set_loglevel` function."""

    @patch("dakara_base.config.coloredlogs.set_level", autospec=True)
    def test_configure_logger(self, mocked_set_level):
        """Test to configure the logger."""
        # call the method
        set_loglevel({"loglevel": "DEBUG"})

        # assert the result
        mocked_set_level.assert_called_with("DEBUG")

    @patch("dakara_base.config.coloredlogs.set_level", autospec=True)
    def test_configure_logger_no_level(self, mocked_set_level):
        """Test to configure the logger with no log level."""
        # call the method
        set_loglevel({})

        # assert the result
        mocked_set_level.assert_called_with("INFO")


<<<<<<< HEAD
=======
class GetConfigDirectoryTestCase(TestCase):
    """Test the config directory getter."""

    @patch("sys.platform", "linux")
    def test_linux(self):
        """Test to get config directory for Linux."""
        directory = get_config_directory()

        self.assertEqual(directory, Path("~") / ".config" / "dakara")

    @patch("sys.platform", "win32")
    def test_windows(self):
        """Test to get config directory for Windows."""
        directory = get_config_directory()

        self.assertEqual(directory, Path("$APPDATA") / "Dakara")

    @patch("sys.platform", "unknown")
    def test_unknown(self):
        """Test to get config directory for unknown OS."""
        with self.assertRaisesRegex(
            NotImplementedError,
            r"This operating system \(unknown\) is not currently supported",
        ):
            get_config_directory()


>>>>>>> e53943f9
@patch.object(Path, "copyfile")
@patch.object(Path, "exists")
@patch.object(Path, "mkdir_p")
@patch(
    "dakara_base.directory.AppDirsPath.user_config_dir",
    new_callable=PropertyMock(return_value=Path("path") / "to" / "directory"),
)
@patch(
    "dakara_base.config.path",
)
class CreateConfigFileTestCase(TestCase):
    """Test the config file creator."""

    def test_create_empty(
        self,
        mocked_path,
        mocked_user_config_dir,
        mocked_mkdir_p,
        mocked_exists,
        mocked_copyfile,
    ):
        """Test create the config file in an empty directory."""
        # setup mocks
        mocked_exists.return_value = False

        # call the function
        with self.assertLogs("dakara_base.config") as logger:
            create_config_file("module.resources", "config.yaml")

        # assert the call
        mocked_path.assert_called_with("module.resources", "config.yaml")
        mocked_mkdir_p.assert_called_with()
        mocked_exists.assert_called_with()
        mocked_copyfile.assert_called_with(
            Path("path") / "to" / "directory" / "config.yaml"
        )

        # assert the logs
        self.assertListEqual(
            logger.output,
            [
                "INFO:dakara_base.config:Config created in '{}'".format(
                    Path("path") / "to" / "directory" / "config.yaml"
                )
            ],
        )

    @patch("dakara_base.config.input")
    def test_create_existing_no(
        self,
        mocked_input,
        mocked_path,
        mocked_user_config_dir,
        mocked_mkdir_p,
        mocked_exists,
        mocked_copyfile,
    ):
        """Test create the config file in a non empty directory."""
        # setup mocks
        mocked_exists.return_value = True
        mocked_input.return_value = "no"

        # call the function
        create_config_file("module.resources", "config.yaml")

        # assert the call
        mocked_copyfile.assert_not_called()
        mocked_input.assert_called_with(
            "{} already exists, overwrite? [y/N] ".format(
                Path("path") / "to" / "directory" / "config.yaml"
            )
        )

    @patch("dakara_base.config.input")
    def test_create_existing_invalid_input(
        self,
        mocked_input,
        mocked_path,
        mocked_user_config_dir,
        mocked_mkdir_p,
        mocked_exists,
        mocked_copyfile,
    ):
        """Test create the config file in a non empty directory with invalid input."""
        # setup mocks
        mocked_exists.return_value = True
        mocked_input.return_value = ""

        # call the function
        create_config_file("module.resources", "config.yaml")

        # assert the call
        mocked_copyfile.assert_not_called()

    @patch("dakara_base.config.input")
    def test_create_existing_force(
        self,
        mocked_input,
        mocked_path,
        mocked_user_config_dir,
        mocked_mkdir_p,
        mocked_exists,
        mocked_copyfile,
    ):
        """Test create the config file in a non empty directory with force overwrite."""
        # call the function
        create_config_file("module.resources", "config.yaml", force=True)

        # assert the call
        mocked_exists.assert_not_called()
        mocked_input.assert_not_called()
        mocked_copyfile.assert_called_with(
            Path("path") / "to" / "directory" / "config.yaml"
<<<<<<< HEAD
        )
=======
        )


@patch(
    "dakara_base.config.get_config_directory",
    return_value=Path("path") / "to" / "directory",
)
class GetConfigFileTestCase(TestCase):
    """Test the config file getter."""

    def test_get(self, mocked_get_config_directory):
        """Test to get config file."""
        result = get_config_file("config.yaml")
        self.assertEqual(result, Path("path") / "to" / "directory" / "config.yaml")
>>>>>>> e53943f9
<|MERGE_RESOLUTION|>--- conflicted
+++ resolved
@@ -1,6 +1,6 @@
 import os
 from unittest import TestCase
-from unittest.mock import patch, PropertyMock
+from unittest.mock import PropertyMock, patch
 
 try:
     from importlib.resources import path
@@ -279,36 +279,6 @@
         mocked_set_level.assert_called_with("INFO")
 
 
-<<<<<<< HEAD
-=======
-class GetConfigDirectoryTestCase(TestCase):
-    """Test the config directory getter."""
-
-    @patch("sys.platform", "linux")
-    def test_linux(self):
-        """Test to get config directory for Linux."""
-        directory = get_config_directory()
-
-        self.assertEqual(directory, Path("~") / ".config" / "dakara")
-
-    @patch("sys.platform", "win32")
-    def test_windows(self):
-        """Test to get config directory for Windows."""
-        directory = get_config_directory()
-
-        self.assertEqual(directory, Path("$APPDATA") / "Dakara")
-
-    @patch("sys.platform", "unknown")
-    def test_unknown(self):
-        """Test to get config directory for unknown OS."""
-        with self.assertRaisesRegex(
-            NotImplementedError,
-            r"This operating system \(unknown\) is not currently supported",
-        ):
-            get_config_directory()
-
-
->>>>>>> e53943f9
 @patch.object(Path, "copyfile")
 @patch.object(Path, "exists")
 @patch.object(Path, "mkdir_p")
@@ -422,21 +392,4 @@
         mocked_input.assert_not_called()
         mocked_copyfile.assert_called_with(
             Path("path") / "to" / "directory" / "config.yaml"
-<<<<<<< HEAD
-        )
-=======
-        )
-
-
-@patch(
-    "dakara_base.config.get_config_directory",
-    return_value=Path("path") / "to" / "directory",
-)
-class GetConfigFileTestCase(TestCase):
-    """Test the config file getter."""
-
-    def test_get(self, mocked_get_config_directory):
-        """Test to get config file."""
-        result = get_config_file("config.yaml")
-        self.assertEqual(result, Path("path") / "to" / "directory" / "config.yaml")
->>>>>>> e53943f9
+        )