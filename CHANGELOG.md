# Changelog

<!---
## 0.0.1 - 1970-01-01

### Added

- New stuff.

### Changed

- Changed stuff.

### Deprecated

- Deprecated stuff.

### Removed

- Removed stuff.

### Fixed

- Fixed stuff.

### Security

- Security related fix.
-->

## Unreleased

### Added

<<<<<<< HEAD
- Access to and create user-level stored Dakara config files with `dakara_base.config.get_config_file` and `dakara_base.config.create_config_file`.
=======
- You can now specify custom log format and log level in `dakara_base.config.create_logger` with arguments `custom_log_format` and `custom_log_level`.
>>>>>>> 18c41149

## 1.1.0 - 2019-09-16

### Added

* `progress_bar`: a collection of progress bars.

### Fixed

* Add `safe_workers` in the readme.

## 1.0.1 - 2019-09-08

### Fixed

- Fixed a bug when dealing with a HTTP route that does not have a content.

## 1.0.0 - 2019-07-20

Initial release.

### Added

* `config`: a configuration helper that can load an YAML file and manage loggers;
* `exceptions`: a base class for exceptions;
* `http_client`: an HTTP client dedicated to be used with an API;
* `resources_manager`: a helper for retreiving static files with module-like naming;
* `utils`: other various helpers;
* `websocket_client`: a Websocket client.<|MERGE_RESOLUTION|>--- conflicted
+++ resolved
@@ -32,11 +32,8 @@
 
 ### Added
 
-<<<<<<< HEAD
+- You can now specify custom log format and log level in `dakara_base.config.create_logger` with arguments `custom_log_format` and `custom_log_level`.
 - Access to and create user-level stored Dakara config files with `dakara_base.config.get_config_file` and `dakara_base.config.create_config_file`.
-=======
-- You can now specify custom log format and log level in `dakara_base.config.create_logger` with arguments `custom_log_format` and `custom_log_level`.
->>>>>>> 18c41149
 
 ## 1.1.0 - 2019-09-16
 
