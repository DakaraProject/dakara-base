# Dakara Base

<!-- Badges are displayed for the develop branch -->
[![Appveyor Build status](https://ci.appveyor.com/api/projects/status/50fay6bhsgxispcw/branch/develop?svg=true)](https://ci.appveyor.com/project/neraste/dakara-base/branch/develop)
[![Codecov coverage analysis](https://codecov.io/gh/DakaraProject/dakara-base/branch/develop/graph/badge.svg)](https://codecov.io/gh/DakaraProject/dakara-base)
[![Code style: black](https://img.shields.io/badge/code%20style-black-000000.svg)](https://github.com/ambv/black)
[![PyPI version](https://badge.fury.io/py/dakarabase.svg)](https://pypi.python.org/pypi/dakarabase/)
[![PyPI Python versions](https://img.shields.io/pypi/pyversions/dakarabase.svg)](https://pypi.python.org/pypi/dakarabase/)

This project is a collection of tools and helper modules for the Dakara Project.

## Modules available

<<<<<<< HEAD
* `config`: a configuration helper that can load an YAML file and manage loggers;
* `directory`: a helper to manage application directories;
* `exceptions`: a base class for exceptions;
=======
* `config`: a helper that manages config and loggers;
* `exceptions`: a base class for exceptions and exception handlers;
>>>>>>> e53943f9
* `http_client`: an HTTP client dedicated to be used with an API;
* `progress_bar`: a collection of progress bars;
* `safe_workers`: a library to facilitate the manipulation of threads;
* `utils`: other various helpers;
* `websocket_client`: a Websocket client.

## Install

Install the package with:

```sh
pip install dakarabase
```

If you have downloaded the repo, you can install the package directly with:

```sh
pip install .
```

## Development

Please read the [developers documentation](CONTRIBUTING.md).<|MERGE_RESOLUTION|>--- conflicted
+++ resolved
@@ -11,14 +11,9 @@
 
 ## Modules available
 
-<<<<<<< HEAD
-* `config`: a configuration helper that can load an YAML file and manage loggers;
+* `config`: a helper that manages config and loggers;
 * `directory`: a helper to manage application directories;
-* `exceptions`: a base class for exceptions;
-=======
-* `config`: a helper that manages config and loggers;
 * `exceptions`: a base class for exceptions and exception handlers;
->>>>>>> e53943f9
 * `http_client`: an HTTP client dedicated to be used with an API;
 * `progress_bar`: a collection of progress bars;
 * `safe_workers`: a library to facilitate the manipulation of threads;
